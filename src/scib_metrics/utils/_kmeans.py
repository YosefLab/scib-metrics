from functools import partial
from typing import Literal

import jax
import jax.numpy as jnp
import numpy as np
from sklearn.utils import check_array

from .._types import IntOrKey
from ._dist import cdist
<<<<<<< HEAD
from ._utils import get_ndarray
=======
from ._utils import validate_seed
>>>>>>> af58643e


def _initialize_random(X: jnp.ndarray, n_clusters: int, key: jax.random.KeyArray) -> jnp.ndarray:
    """Initialize cluster centroids randomly."""
    n_obs = X.shape[0]
    indices = jax.random.choice(key, n_obs, (n_clusters,), replace=False)
    initial_state = X[indices]
    return initial_state


@partial(jax.jit, static_argnums=1)
def _initialize_plus_plus(X: jnp.ndarray, n_clusters: int, key: jax.random.KeyArray) -> jnp.ndarray:
    """Initialize cluster centroids with k-means++ algorithm."""

    def _init(key):
        key, subkey = jax.random.split(key)
        # sample first centroid uniformly at random
        idx = jax.random.choice(subkey, n_obs)
        centroids = jnp.full((n_clusters,), -1, dtype=jnp.int32).at[0].set(idx)
        mask = jnp.zeros((n_obs,), dtype=jnp.bool_).at[idx].set(True)
        return centroids, mask, key

    def _step(state):
        centroids, mask, key = state
        key, subkey = jax.random.split(key)
        # d(x) = min_{mu in centroids} ||x - mu||^2, d(x) = 0 if x in centroids
        probs = jnp.where(mask, 0, jnp.min(jnp.where(mask, dists, jnp.inf), axis=1) ** 2)
        # sample with probability ~ d(x)
        idx = jax.random.choice(subkey, n_obs, p=probs / jnp.sum(probs))
        centroids = centroids.at[jnp.sum(mask)].set(idx)
        mask = mask.at[idx].set(True)
        return centroids, mask, key

    def _convergence(state):
        _, mask, _ = state
        return jnp.sum(mask) < n_clusters

    dists = cdist(X, X)
    n_obs = X.shape[0]
    centroids, _, _ = jax.lax.while_loop(_convergence, _step, _init(key))
    return X[centroids]


@jax.jit
def _get_dist_labels(X: jnp.ndarray, centroids: jnp.ndarray) -> jnp.ndarray:
    """Get the distance and labels for each observation."""
    dist = cdist(X, centroids)
    labels = jnp.argmin(dist, axis=1)
    return dist, labels


class KMeansJax:
    """Jax implementation of :class:`sklearn.cluster.KMeans`.

    This implementation is limited to Euclidean distance.

    Parameters
    ----------
    n_clusters
        Number of clusters.
    init
        Cluster centroid initialization method. One of the following:

        * ``'k-means++'``: Sample initial cluster centroids based on an
            empirical distribution of the points' contributions to the
            overall inertia.
        * ``'random'``: Uniformly sample observations as initial centroids
    n_init
        Number of times the k-means algorithm will be initialized.
    max_iter
        Maximum number of iterations of the k-means algorithm for a single run.
    tol
        Relative tolerance with regards to inertia to declare convergence.
    seed
        Random seed.
    """

    def __init__(
        self,
        n_clusters: int = 8,
        init: Literal["k-means++", "random"] = "k-means++",
        n_init: int = 10,
        max_iter: int = 300,
        tol: float = 1e-4,
        seed: IntOrKey = 0,
    ):
        self.n_clusters = n_clusters
        self.n_init = n_init
        self.max_iter = max_iter
        self.tol = tol
        self.seed: jax.random.KeyArray = validate_seed(seed)

        if init not in ["k-means++", "random"]:
            raise ValueError("Invalid init method, must be one of ['k-means++' or 'random'].")
        if init == "k-means++":
            self._initialize = _initialize_plus_plus
        else:
            self._initialize = _initialize_random

    def fit(self, X: np.ndarray):
        """Fit the model to the data."""
        X = check_array(X, dtype=np.float32, order="C")
        # Subtract mean for numerical accuracy
        mean = X.mean(axis=0)
        X -= mean
        self._fit(X)
        X += mean
        self.cluster_centroids_ += mean
        return self

    def _fit(self, X: np.ndarray):
        all_centroids, all_inertias = jax.vmap(lambda key: self._kmeans_full_run(X, key))(
            jax.random.split(self.seed, self.n_init)
        )
        i = jnp.argmin(all_inertias)
        self.cluster_centroids_ = get_ndarray(all_centroids[i])
        self.inertia_ = get_ndarray(all_inertias[i])
        _, labels = _get_dist_labels(X, self.cluster_centroids_)
        self.labels_ = get_ndarray(labels)

    @partial(jax.jit, static_argnums=(0,))
    def _kmeans_full_run(self, X: jnp.ndarray, key: jnp.ndarray) -> jnp.ndarray:
        def _kmeans_step(state):
            old_inertia = state[1]
            centroids, _, _, n_iter = state
            # TODO(adamgayoso): Efficiently compute argmin and min simultaneously.
            dist, new_labels = _get_dist_labels(X, centroids)
            # From https://colab.research.google.com/drive/1AwS4haUx6swF82w3nXr6QKhajdF8aSvA?usp=sharing
            counts = (new_labels[jnp.newaxis, :] == jnp.arange(self.n_clusters)[:, jnp.newaxis]).sum(
                axis=1, keepdims=True
            )
            counts = jnp.clip(counts, a_min=1, a_max=None)
            # Sum over points in a centroid by zeroing others out
            new_centroids = (
                jnp.sum(
                    jnp.where(
                        # axes: (data points, clusters, data dimension)
                        new_labels[:, jnp.newaxis, jnp.newaxis]
                        == jnp.arange(self.n_clusters)[jnp.newaxis, :, jnp.newaxis],
                        X[:, jnp.newaxis, :],
                        0.0,
                    ),
                    axis=0,
                )
                / counts
            )
            new_inertia = jnp.mean(jnp.min(dist, axis=1))
            n_iter = n_iter + 1
            return new_centroids, new_inertia, old_inertia, n_iter

        def _kmeans_convergence(state):
            _, new_inertia, old_inertia, n_iter = state
            cond1 = jnp.abs(old_inertia - new_inertia) < self.tol
            cond2 = n_iter > self.max_iter
            return jnp.logical_or(cond1, cond2)[0]

        centroids = self._initialize(X, self.n_clusters, key)
        # centroids, new_inertia, old_inertia, n_iter
        state = (centroids, jnp.inf, jnp.inf, jnp.array([0.0]))
        state = _kmeans_step(state)
        state = jax.lax.while_loop(_kmeans_convergence, _kmeans_step, state)
        return state[0], state[1]<|MERGE_RESOLUTION|>--- conflicted
+++ resolved
@@ -8,11 +8,8 @@
 
 from .._types import IntOrKey
 from ._dist import cdist
-<<<<<<< HEAD
-from ._utils import get_ndarray
-=======
+from ._utils import get_ndarray, validate_seed
 from ._utils import validate_seed
->>>>>>> af58643e
 
 
 def _initialize_random(X: jnp.ndarray, n_clusters: int, key: jax.random.KeyArray) -> jnp.ndarray:
