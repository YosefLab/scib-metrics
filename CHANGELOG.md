# Changelog

All notable changes to this project will be documented in this file.

The format is based on [Keep a Changelog][],
and this project adheres to [Semantic Versioning][].

[keep a changelog]: https://keepachangelog.com/en/1.0.0/
[semantic versioning]: https://semver.org/spec/v2.0.0.html

## 0.6.0 (unreleased)

## 0.5.2 (2025-02-13)

### Added

- Add `progress_bar` argument to {class}`scib_metrics.benchmark.Benchmarker` {pr}`152`.
- Add ability of {class}`scib_metrics.benchmark.Benchmarker` plotting code to handle missing sets of metrics {pr}`181`.
<<<<<<< HEAD
=======
- Add random score in case of aggregate metrics not selected to be used in scib autotune in scvi-tools, {pr}`188`.
>>>>>>> 721695c2

### Changed

- Changed Leiden clustering now has a seed argument for reproducibility {pr}`173`.
- Changed passing `None` to `bio_conservation_metrics` or `batch_correction_metrics` in {class}`scib_metrics.benchmark.Benchmarker` now implies to skip this set of metrics {pr}`181`.

### Fixed

- Fix neighbors connectivities in test to use new scanpy fn {pr}`170`.
- Fix Kmeans test {pr}`172`.
- Fix deprecation and future warnings {pr}`171`.
- Fix lisi return type and docstring {pr}`182`.

## 0.5.1 (2024-02-23)

### Changed

- Replace removed {class}`jax.random.KeyArray` with {class}`jax.Array` {pr}`135`.

## 0.5.0 (2024-01-04)

### Changed

- Refactor all relevant metrics to use `NeighborsResults` as input instead of sparse
  distance/connectivity matrices {pr}`129`.

## 0.4.1 (2023-10-08)

### Fixed

- Fix KMeans. All previous versions had a bug with KMeans and ARI/NMI metrics are not reliable
  with this clustering {pr}`115`.

## 0.4.0 (2023-09-19)

### Added

- Update isolated labels to use newest scib methodology {pr}`108`.

### Fixed

- Fix jax one-hot error {pr}`107`.

### Removed

- Drop Python 3.8 {pr}`107`.

## 0.3.3 (2023-03-29)

### Fixed

- Large scale tutorial now properly uses gpu index {pr}`92`

## 0.3.2 (2023-03-13)

### Changed

- Switch to Ruff for linting/formatting {pr}`87`
- Update cookiecutter template {pr}`88`

## 0.3.1 (2023-02-16)

### Changed

- Expose chunk size for silhouette {pr}`82`

## 0.3.0 (2023-02-16)

### Changed

- Rename `KmeansJax` to `Kmeans` and fix ++ initialization, use Kmeans as default in benchmarker instead of Leiden {pr}`81`.
- Warn about joblib, add progress bar postfix str {pr}`80`

## 0.2.0 (2023-02-02)

### Added

- Allow custom nearest neighbors methods in Benchmarker {pr}`78`.

## 0.1.1 (2023-01-04)

### Added

- Add new tutorial and fix scalability of lisi {pr}`71`.

## 0.1.0 (2023-01-03)

### Added

- Add benchmarking pipeline with plotting {pr}`52` {pr}`69`.

### Fixed

- Fix diffusion distance computation, affecting kbet {pr}`70`.

## 0.0.9 (2022-12-16)

### Added

- Add kbet {pr}`60`.
- Add graph connectivty metric {pr}`61`.

## 0.0.8 (2022-11-18)

### Changed

- Switch to random kmeans initialization due to kmeans++ complexity issues {pr}`54`.

### Fixed

- Begin fixes to make kmeans++ initialization faster {pr}`49`.

## 0.0.7 (2022-10-31)

### Changed

- Move PCR to utils module in favor of PCR comparison {pr}`46`.

### Fixed

- Fix memory issue in `KMeansJax` by using `_kmeans_full_run` with `map` instead of `vmap` {pr}`45`.

## 0.0.6 (2022-10-25)

### Changed

- Reimplement silhouette in a memory constant way, pdist using lax scan {pr}`42`.

## 0.0.5 (2022-10-24)

### Added

- Standardize language of docstring {pr}`30`.
- Use K-means++ initialization {pr}`23`.
- Add pc regression and pc comparsion {pr}`16` {pr}`38`.
- Lax'd silhouette {pr}`33`.
- Cookicutter template sync {pr}`35`.

## 0.0.4 (2022-10-10)

### Added

- NMI/ARI metric with Leiden clustering resolution optimization {pr}`24`.
- iLISI/cLISI metrics {pr}`20`.

## 0.0.1 - 0.0.3

See the [GitHub releases][https://github.com/yoseflab/scib-metrics/releases] for details.<|MERGE_RESOLUTION|>--- conflicted
+++ resolved
@@ -16,10 +16,7 @@
 
 - Add `progress_bar` argument to {class}`scib_metrics.benchmark.Benchmarker` {pr}`152`.
 - Add ability of {class}`scib_metrics.benchmark.Benchmarker` plotting code to handle missing sets of metrics {pr}`181`.
-<<<<<<< HEAD
-=======
 - Add random score in case of aggregate metrics not selected to be used in scib autotune in scvi-tools, {pr}`188`.
->>>>>>> 721695c2
 
 ### Changed
 
