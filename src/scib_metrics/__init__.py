--- conflicted
+++ resolved
@@ -22,12 +22,9 @@
     "lisi_knn",
     "nmi_ari_cluster_labels_kmeans",
     "nmi_ari_cluster_labels_leiden",
-<<<<<<< HEAD
     "kbet",
     "kbet_per_label",
-=======
     "graph_connectivity",
->>>>>>> 6177ffec
 ]
 
 __version__ = version("scib-metrics")
