--- conflicted
+++ resolved
@@ -10,13 +10,6 @@
       rev: "23.1.0"
       hooks:
           - id: black
-<<<<<<< HEAD
-    - repo: https://github.com/pre-commit/mirrors-prettier
-      rev: v3.0.0-alpha.6
-      hooks:
-          - id: prettier
-=======
->>>>>>> 7324c96b
     - repo: https://github.com/asottile/blacken-docs
       rev: 1.13.0
       hooks:
