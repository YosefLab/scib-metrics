--- conflicted
+++ resolved
@@ -1,20 +1,12 @@
-<<<<<<< HEAD
-@article{Wolf2018,
-  author   = {Wolf, F. Alexander
-              and Angerer, Philipp
-              and Theis, Fabian J.},
-  title    = {SCANPY: large-scale single-cell gene expression data analysis},
-  journal  = {Genome Biology},
-  year     = {2018},
-  month    = {Feb},
-  day      = {06},
-  volume   = {19},
-  number   = {1},
-  pages    = {15},
-  abstract = {Scanpy is a scalable toolkit for analyzing single-cell gene expression data. It includes methods for preprocessing, visualization, clustering, pseudotime and trajectory inference, differential expression testing, and simulation of gene regulatory networks. Its Python-based implementation efficiently deals with data sets of more than one million cells (https://github.com/theislab/Scanpy). Along with Scanpy, we present AnnData, a generic class for handling annotated data matrices (https://github.com/theislab/anndata).},
-  issn     = {1474-760X},
-  doi      = {10.1186/s13059-017-1382-0},
-  url      = {https://doi.org/10.1186/s13059-017-1382-0}
+@article{luecken2022benchmarking,
+  title     = {Benchmarking atlas-level data integration in single-cell genomics},
+  author    = {Luecken, Malte D and B{\"u}ttner, Maren and Chaichoompu, Kridsadakorn and Danese, Anna and Interlandi, Marta and M{\"u}ller, Michaela F and Strobl, Daniel C and Zappia, Luke and Dugas, Martin and Colom{\'e}-Tatch{\'e}, Maria and others},
+  journal   = {Nature methods},
+  volume    = {19},
+  number    = {1},
+  pages     = {41--50},
+  year      = {2022},
+  publisher = {Nature Publishing Group}
 }
 
 
@@ -30,15 +22,4 @@
   pages    = {1289--1296},
   month    = {dec},
   year     = {2019},
-=======
-@article{luecken2022benchmarking,
-  title     = {Benchmarking atlas-level data integration in single-cell genomics},
-  author    = {Luecken, Malte D and B{\"u}ttner, Maren and Chaichoompu, Kridsadakorn and Danese, Anna and Interlandi, Marta and M{\"u}ller, Michaela F and Strobl, Daniel C and Zappia, Luke and Dugas, Martin and Colom{\'e}-Tatch{\'e}, Maria and others},
-  journal   = {Nature methods},
-  volume    = {19},
-  number    = {1},
-  pages     = {41--50},
-  year      = {2022},
-  publisher = {Nature Publishing Group}
->>>>>>> a258e0b8
 }