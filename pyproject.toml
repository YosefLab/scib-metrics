[build-system]
build-backend = "hatchling.build"
requires = ["hatchling"]


[project]
name = "scib-metrics"
version = "0.0.4"
description = "Accelerated and Python-only scIB metrics"
readme = "README.md"
requires-python = ">=3.8"
license = {file = "LICENSE"}
authors = [
    {name = "Adam Gayoso"},
]
maintainers = [
    {name = "Adam Gayoso", email = "adamgayoso@berkeley.edu"},
]
urls.Documentation = "https://scib-metrics.readthedocs.io/"
urls.Source = "https://github.com/yoseflab/scib-metrics"
urls.Home-page = "https://github.com/yoseflab/scib-metrics"
dependencies = [
    "anndata",
    "chex",
    "jax",
    "jaxlib",
    "numpy",
    "pandas",
    "scipy",
    "scikit-learn",
    "scanpy",
    "rich",
    "igraph>0.9.0"
]

[project.optional-dependencies]
dev = [
    # CLI for bumping the version number
    "bump2version",
    "pre-commit"
]
doc = [
    "sphinx>=4",
    "sphinx-book-theme",
    "myst-nb",
    "sphinxcontrib-bibtex>=1.0.0",
    "scanpydoc[typehints]>=0.7.4",
    # For notebooks
    "ipykernel",
    "sphinx-copybutton",
]
test = [
    "pytest",
    "pytest-cov",
<<<<<<< HEAD
    "scib",
=======
    "harmonypy",
    "joblib",
]
parallel = [
    "joblib"
>>>>>>> 9f633805
]

[tool.coverage.run]
source = ["scib_metrics"]
omit = [
    "**/test_*.py",
]

[tool.pytest.ini_options]
testpaths = ["tests"]
xfail_strict = true

[tool.isort]
include_trailing_comma = true
multi_line_output = 3
profile = "black"
skip_glob = ["docs/*"]

[tool.black]
line-length = 120
target-version = ['py38']
include = '\.pyi?$'
exclude = '''
(
  /(
      \.eggs
    | \.git
    | \.hg
    | \.mypy_cache
    | \.tox
    | \.venv
    | _build
    | buck-out
    | build
    | dist
  )/
)
'''

[tool.jupytext]
formats = "ipynb,md"<|MERGE_RESOLUTION|>--- conflicted
+++ resolved
@@ -52,15 +52,12 @@
 test = [
     "pytest",
     "pytest-cov",
-<<<<<<< HEAD
     "scib",
-=======
     "harmonypy",
     "joblib",
 ]
 parallel = [
     "joblib"
->>>>>>> 9f633805
 ]
 
 [tool.coverage.run]
