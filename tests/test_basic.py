import sys

import jax.numpy as jnp
import numpy as np
import pandas as pd
from harmonypy import compute_lisi as harmonypy_lisi
from scipy.sparse import csr_matrix
from scipy.spatial.distance import cdist as sp_cdist
from sklearn.metrics import silhouette_samples as sk_silhouette_samples
from sklearn.neighbors import NearestNeighbors

import scib_metrics

sys.path.append("../src/")


<<<<<<< HEAD
def dummy_x_labels():
    np.random.seed(1)
    X = np.random.normal(size=(100, 10))
    labels = np.random.randint(0, 2, size=(100,))
=======
def dummy_x_labels(return_symmetric_positive=False):
    X = np.array([[1, 2], [3, 4], [5, 6], [7, 8], [9, 10], [11, 12]])
    if return_symmetric_positive:
        X = np.abs(X @ X.T)
    labels = np.array([0, 0, 1, 1, 0, 1])
>>>>>>> f88d5304
    return X, labels


def dummy_x_labels_batch():
    X, labels = dummy_x_labels()
    batch = np.random.randint(0, 2, size=(100,))
    return X, labels, batch


def test_package_has_version():
    scib_metrics.__version__


def test_cdist():
    x = jnp.array([[1, 2], [3, 4]])
    y = jnp.array([[5, 6], [7, 8]])
    assert np.allclose(scib_metrics.utils.cdist(x, y), sp_cdist(x, y))


def test_silhouette_samples():
    X, labels = dummy_x_labels()
    assert np.allclose(scib_metrics.utils.silhouette_samples(X, labels), sk_silhouette_samples(X, labels), atol=1e-5)


def test_silhouette_label():
    X, labels = dummy_x_labels()
    score = scib_metrics.silhouette_label(X, labels)
    assert score > 0
    scib_metrics.silhouette_label(X, labels, rescale=False)


def test_silhouette_batch():
    X, labels, batch = dummy_x_labels_batch()
    score = scib_metrics.silhouette_batch(X, labels, batch)
    assert score > 0
    scib_metrics.silhouette_batch(X, labels, batch)


<<<<<<< HEAD
def test_compute_simpson_index():
    X, labels = dummy_x_labels()
    D = scib_metrics.utils.cdist(X, X)
    nbrs = NearestNeighbors(n_neighbors=30, algorithm="kd_tree").fit(X)
    D, knn_idx = nbrs.kneighbors(X)
    scib_metrics.utils.compute_simpson_index(
        jnp.array(D), jnp.array(knn_idx), jnp.array(labels), len(np.unique(labels))
    )


def test_lisi_knn():
    X, labels = dummy_x_labels()
    dist_mat = csr_matrix(scib_metrics.utils.cdist(X, X))
    nbrs = NearestNeighbors(n_neighbors=30, algorithm="kd_tree").fit(X)
    knn_graph = nbrs.kneighbors_graph(X)
    knn_graph = knn_graph.multiply(dist_mat)
    lisi_res = scib_metrics.lisi_knn(knn_graph, labels, perplexity=10)
    harmonypy_lisi_res = harmonypy_lisi(
        X, pd.DataFrame(labels, columns=["labels"]), label_colnames=["labels"], perplexity=10
    )[:, 0]
    assert np.allclose(lisi_res, harmonypy_lisi_res)


def test_ilisi_clisi_knn():
    X, labels, batches = dummy_x_labels_batch()
    dist_mat = csr_matrix(scib_metrics.utils.cdist(X, X))
    nbrs = NearestNeighbors(n_neighbors=30, algorithm="kd_tree").fit(X)
    knn_graph = nbrs.kneighbors_graph(X)
    knn_graph = knn_graph.multiply(dist_mat)
    scib_metrics.ilisi_knn(knn_graph, batches, perplexity=10)
    scib_metrics.clisi_knn(knn_graph, labels, perplexity=10)
=======
def test_nmi_ari_cluster_labels_kmeans():
    X, labels = dummy_x_labels()
    nmi, ari = scib_metrics.nmi_ari_cluster_labels_kmeans(X, labels)
    assert isinstance(nmi, float)
    assert isinstance(ari, float)


def test_nmi_ari_cluster_labels_leiden_parallel():
    X, labels = dummy_x_labels(return_symmetric_positive=True)
    nmi, ari = scib_metrics.nmi_ari_cluster_labels_leiden(X, labels, optimize_resolution=True, n_jobs=2)
    assert isinstance(nmi, float)
    assert isinstance(ari, float)


def test_nmi_ari_cluster_labels_leiden_single_resolution():
    X, labels = dummy_x_labels(return_symmetric_positive=True)
    nmi, ari = scib_metrics.nmi_ari_cluster_labels_leiden(X, labels, optimize_resolution=False, resolution=0.1)
    assert isinstance(nmi, float)
    assert isinstance(ari, float)
>>>>>>> f88d5304


def test_isolated_labels():
    X, labels, batch = dummy_x_labels_batch()
    scib_metrics.isolated_labels(X, labels, batch)


def test_kmeans():
    X, _ = dummy_x_labels()
    kmeans = scib_metrics.utils.KMeansJax(2)
    kmeans.fit(X)
    assert kmeans.labels_.shape == (X.shape[0],)<|MERGE_RESOLUTION|>--- conflicted
+++ resolved
@@ -14,18 +14,12 @@
 sys.path.append("../src/")
 
 
-<<<<<<< HEAD
-def dummy_x_labels():
+def dummy_x_labels(return_symmetric_positive=False):
     np.random.seed(1)
     X = np.random.normal(size=(100, 10))
     labels = np.random.randint(0, 2, size=(100,))
-=======
-def dummy_x_labels(return_symmetric_positive=False):
-    X = np.array([[1, 2], [3, 4], [5, 6], [7, 8], [9, 10], [11, 12]])
     if return_symmetric_positive:
         X = np.abs(X @ X.T)
-    labels = np.array([0, 0, 1, 1, 0, 1])
->>>>>>> f88d5304
     return X, labels
 
 
@@ -64,7 +58,6 @@
     scib_metrics.silhouette_batch(X, labels, batch)
 
 
-<<<<<<< HEAD
 def test_compute_simpson_index():
     X, labels = dummy_x_labels()
     D = scib_metrics.utils.cdist(X, X)
@@ -96,7 +89,8 @@
     knn_graph = knn_graph.multiply(dist_mat)
     scib_metrics.ilisi_knn(knn_graph, batches, perplexity=10)
     scib_metrics.clisi_knn(knn_graph, labels, perplexity=10)
-=======
+
+
 def test_nmi_ari_cluster_labels_kmeans():
     X, labels = dummy_x_labels()
     nmi, ari = scib_metrics.nmi_ari_cluster_labels_kmeans(X, labels)
@@ -116,7 +110,6 @@
     nmi, ari = scib_metrics.nmi_ari_cluster_labels_leiden(X, labels, optimize_resolution=False, resolution=0.1)
     assert isinstance(nmi, float)
     assert isinstance(ari, float)
->>>>>>> f88d5304
 
 
 def test_isolated_labels():
