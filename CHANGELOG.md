# Changelog

All notable changes to this project will be documented in this file.

The format is based on [Keep a Changelog][],
and this project adheres to [Semantic Versioning][].

[keep a changelog]: https://keepachangelog.com/en/1.0.0/
[semantic versioning]: https://semver.org/spec/v2.0.0.html

## 0.6.0 (unreleased)

<<<<<<< HEAD
### Added

- Add batch removal adapted silhouette (BRAS) metric ({func}`scib_metrics.metrics.bras`) {pr}`197`, which addresses limitations of silhouette for scoring batch effect removal.
- Add cosine distance implementation required for BRAS.

### Changed

- Changed {func}`scib_metrics.utils.cdist` to support cosine distance.
- Changed silhouette-related functions to be compatible with adaptions required for BRAS.
=======
## 0.5.4 (2025-04-23)

### Fixed

- Apply default values for benchmarker metrics {pr}`203`.
>>>>>>> 5d01bb46

## 0.5.3 (2025-02-17)

### Removed

- Reverted a change that was needed for scib-autotune in scvi-tools {pr}`189`.

## 0.5.2 (2025-02-13)

### Added

- Add `progress_bar` argument to {class}`scib_metrics.benchmark.Benchmarker` {pr}`152`.
- Add ability of {class}`scib_metrics.benchmark.Benchmarker` plotting code to handle missing sets of metrics {pr}`181`.
- Add random score in case of aggregate metrics not selected to be used in scib autotune in scvi-tools, {pr}`188`.

### Changed

- Changed Leiden clustering now has a seed argument for reproducibility {pr}`173`.
- Changed passing `None` to `bio_conservation_metrics` or `batch_correction_metrics` in {class}`scib_metrics.benchmark.Benchmarker` now implies to skip this set of metrics {pr}`181`.

### Fixed

- Fix neighbors connectivities in test to use new scanpy fn {pr}`170`.
- Fix Kmeans test {pr}`172`.
- Fix deprecation and future warnings {pr}`171`.
- Fix lisi return type and docstring {pr}`182`.

## 0.5.1 (2024-02-23)

### Changed

- Replace removed {class}`jax.random.KeyArray` with {class}`jax.Array` {pr}`135`.

## 0.5.0 (2024-01-04)

### Changed

- Refactor all relevant metrics to use `NeighborsResults` as input instead of sparse
  distance/connectivity matrices {pr}`129`.

## 0.4.1 (2023-10-08)

### Fixed

- Fix KMeans. All previous versions had a bug with KMeans and ARI/NMI metrics are not reliable
  with this clustering {pr}`115`.

## 0.4.0 (2023-09-19)

### Added

- Update isolated labels to use newest scib methodology {pr}`108`.

### Fixed

- Fix jax one-hot error {pr}`107`.

### Removed

- Drop Python 3.8 {pr}`107`.

## 0.3.3 (2023-03-29)

### Fixed

- Large scale tutorial now properly uses gpu index {pr}`92`

## 0.3.2 (2023-03-13)

### Changed

- Switch to Ruff for linting/formatting {pr}`87`
- Update cookiecutter template {pr}`88`

## 0.3.1 (2023-02-16)

### Changed

- Expose chunk size for silhouette {pr}`82`

## 0.3.0 (2023-02-16)

### Changed

- Rename `KmeansJax` to `Kmeans` and fix ++ initialization, use Kmeans as default in benchmarker instead of Leiden {pr}`81`.
- Warn about joblib, add progress bar postfix str {pr}`80`

## 0.2.0 (2023-02-02)

### Added

- Allow custom nearest neighbors methods in Benchmarker {pr}`78`.

## 0.1.1 (2023-01-04)

### Added

- Add new tutorial and fix scalability of lisi {pr}`71`.

## 0.1.0 (2023-01-03)

### Added

- Add benchmarking pipeline with plotting {pr}`52` {pr}`69`.

### Fixed

- Fix diffusion distance computation, affecting kbet {pr}`70`.

## 0.0.9 (2022-12-16)

### Added

- Add kbet {pr}`60`.
- Add graph connectivty metric {pr}`61`.

## 0.0.8 (2022-11-18)

### Changed

- Switch to random kmeans initialization due to kmeans++ complexity issues {pr}`54`.

### Fixed

- Begin fixes to make kmeans++ initialization faster {pr}`49`.

## 0.0.7 (2022-10-31)

### Changed

- Move PCR to utils module in favor of PCR comparison {pr}`46`.

### Fixed

- Fix memory issue in `KMeansJax` by using `_kmeans_full_run` with `map` instead of `vmap` {pr}`45`.

## 0.0.6 (2022-10-25)

### Changed

- Reimplement silhouette in a memory constant way, pdist using lax scan {pr}`42`.

## 0.0.5 (2022-10-24)

### Added

- Standardize language of docstring {pr}`30`.
- Use K-means++ initialization {pr}`23`.
- Add pc regression and pc comparsion {pr}`16` {pr}`38`.
- Lax'd silhouette {pr}`33`.
- Cookicutter template sync {pr}`35`.

## 0.0.4 (2022-10-10)

### Added

- NMI/ARI metric with Leiden clustering resolution optimization {pr}`24`.
- iLISI/cLISI metrics {pr}`20`.

## 0.0.1 - 0.0.3

See the [GitHub releases][https://github.com/yoseflab/scib-metrics/releases] for details.<|MERGE_RESOLUTION|>--- conflicted
+++ resolved
@@ -10,7 +10,12 @@
 
 ## 0.6.0 (unreleased)
 
-<<<<<<< HEAD
+## 0.5.4 (2025-04-23)
+
+### Fixed
+
+- Apply default values for benchmarker metrics {pr}`203`.
+
 ### Added
 
 - Add batch removal adapted silhouette (BRAS) metric ({func}`scib_metrics.metrics.bras`) {pr}`197`, which addresses limitations of silhouette for scoring batch effect removal.
@@ -20,13 +25,6 @@
 
 - Changed {func}`scib_metrics.utils.cdist` to support cosine distance.
 - Changed silhouette-related functions to be compatible with adaptions required for BRAS.
-=======
-## 0.5.4 (2025-04-23)
-
-### Fixed
-
-- Apply default values for benchmarker metrics {pr}`203`.
->>>>>>> 5d01bb46
 
 ## 0.5.3 (2025-02-17)
 
